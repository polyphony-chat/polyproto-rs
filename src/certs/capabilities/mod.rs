--- conflicted
+++ resolved
@@ -15,11 +15,8 @@
 use x509_cert::attr::{Attribute, Attributes};
 use x509_cert::ext::{Extension, Extensions};
 
+use crate::errors::CertificateConversionError;
 use crate::{
-<<<<<<< HEAD
-=======
-    errors::{CertificateConversionError, InvalidInput},
->>>>>>> 8473b12c
     Constrained,
     errors::{ConversionError, InvalidInput},
 };
@@ -189,22 +186,15 @@
                 OID_BASIC_CONSTRAINTS => {
                     basic_constraints = BasicConstraints::try_from(item.clone())?
                 }
-<<<<<<< HEAD
                 OID_KEY_USAGE => key_usage = KeyUsages::try_from(item.clone())?,
                 _ => {
-                    return Err(ConversionError::InvalidInput(InvalidInput::Malformed(
-                        format!(
+                    return Err(CertificateConversionError::InvalidInput(
+                        InvalidInput::Malformed(format!(
                             "Invalid OID found for converting this set of Extensions to Capabilities: {} is not a valid OID for BasicConstraints or KeyUsages",
                             item.extn_id
-                        ),
-                    )));
+                        )),
+                    ));
                 }
-=======
-                OID_KEY_USAGE => {
-                    key_usage = KeyUsages::try_from(item.clone())?
-                },
-                _ => return Err(CertificateConversionError::InvalidInput(InvalidInput::Malformed(format!("Invalid OID found for converting this set of Extensions to Capabilities: {} is not a valid OID for BasicConstraints or KeyUsages", item.extn_id))))
->>>>>>> 8473b12c
             };
         }
         Ok(Capabilities {
