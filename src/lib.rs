// This Source Code Form is subject to the terms of the Mozilla Public
// License, v. 2.0. If a copy of the MPL was not distributed with this
// file, You can obtain one at https://mozilla.org/MPL/2.0/.

/*!
<img src="https://cloud.bitfl0wer.de/apps/files_sharing/publicpreview/2qCxoXJ27yW7QNR?file=/&fileId=1143147&x=256&y=256&a=true" align="left" alt="a purple cog, split in the middle along the horizontal axis with a gap inbetween the two halves. three overlayed, offset sinus-like waves travel through that gap. each wave has a different shade of purple" width="128px" height="auto"></img>

### `polyproto`

![dev-status]
[![Discord]][Discord-invite]
[![Build][build-shield]][build-url]
[![Coverage][coverage-shield]][coverage-url]

Crate supplying (generic) Rust types and traits to quickly get a
[polyproto](https://docs.polyphony.chat/Protocol%20Specifications/core/) implementation up and
running, as well as an HTTP client for the polyproto API.

**[Overview/TL;DR][overview]** • **[crates.io][crates-link]** • **[Protocol Specification][docs]**

## Crate overview

Building upon types offered by the [der](https://crates.io/crates/der),
[x509_cert](https://crates.io/crates/x509_cert) and [spki](https://crates.io/crates/spki) crates,
this crate provides a set of types and traits to quickly implement the polyproto specification.
Simply add cryptography and signature algorithm crates of your choice to the mix, and you are ready
to go.

All polyproto certificate types can be converted to and from the types offered by the `x509_cert`
crate.

## Implementing polyproto

Start by implementing the trait `[crate::signature::Signature]` for a signature algorithm of your
choice. Popular crates for cryptography and signature algorithms supply their own `PublicKey` and
`PrivateKey` types. You should extend upon these types with your own structs and implement the
`[crate::key]` traits for these new structs.

You can then use the `[crate::certs]` types to build certificates using your implementations of the
aforementioned traits.

**View the [examples](./examples/)** directory for a simple example on how to implement and use this
crate with the ED25519 signature algorithm.

## Cryptography

This crate provides no cryptographic functionality whatsoever; its sole purpose is to aid in
implementing polyproto by transforming the
[polyproto specification](https://docs.polyphony.chat/Protocol%20Specifications/core/) into
well-defined yet adaptable Rust types.

## Safety

Please refer to the documentation of individual functions for information on which safety guarantees
they provide. Methods returning certificates, certificate requests and other types where the
validity and correctness of the data has a chance of impacting the security of a system always
mention the safety guarantees they provide in their respective documentation.

This crate has not undergone any security audits.

## WebAssembly

!!! warning

    As of `v0.10`, the `wasm` target is currently untested. Support will be re-added in the future.

This crate is designed to work with the `wasm32-unknown-unknown` target. To compile for `wasm`, you
will have to use the `wasm` feature:

```toml
[dependencies]
polyproto = { version = "0", features = ["wasm"] }
```

## HTTP API client through `reqwest`

If the `reqwest` feature is activated, this crate offers a polyproto HTTP API client, using the
`reqwest` crate.

### Alternatives to `reqwest`

If you would like to implement an HTTP client using something other than `reqwest`, simply enable
the `types` and `serde` features. Using these features, you can implement your own HTTP client, with
the polyproto crate acting as a single source of truth for request and response types, as well as
request routes and methods through the exported `static` `Route`s.

## WebSocket Gateway client

Since `v0.10`, this crate ships polyproto WebSocket Gateway client functionality, gated behind the `gateway` feature.
The implementation of this feature is super backend-agnostic—though, for now, we have sealed the needed traits, and are only shipping a `tokio-tungstenite` backend for testing.

The gateway handles establishing a connection to the server, sending regular heartbeats at the specified interval and responding to Opcode 11—the manual heartbeat request.

Apart from the Hello payload, library consumers can easily get access to all messages received from the gateway by calling `subscribe()` on the internal `tokio::sync::watch::Sender<GatewayMessage>`. This means that this crate handles only the bare necessities of connecting to the gateway, and that you are free to handle incoming messages however you would like to. Our `GatewayMessage` type is `.into()` and `From::<>`-compatible with `tokio_tungstenite::tungstenite::Message`, so that you are not locked into using our message types, should you not want that.

<<<<<<< HEAD
## Versioning and MSRV

Semver v2.0 is used for the versioning scheme for this crate.

The default feature set of this crate is used to determine, verify and update the MSRV and semver version
of this crate.

## Logo

The polyproto logo was designed by the wonderful [antidoxi](https://antidoxi.carrd.co/).
The polyproto logos provided in this document are not covered by the MPL-2.0 license covering the rest
of this project.

=======
>>>>>>> 714c350e
[dev-status]: https://img.shields.io/static/v1?label=Status&message=Alpha&color=blue
[build-shield]: https://img.shields.io/github/actions/workflow/status/polyphony-chat/polyproto-rs/build_and_test.yml?style=flat
[build-url]: https://github.com/polyphony-chat/polyproto-rs/blob/main/.github/workflows/build_and_test.yml
[coverage-shield]: https://coveralls.io/repos/github/polyphony-chat/polyproto-rs/badge.svg?branch=main
[coverage-url]: https://coveralls.io/github/polyphony-chat/polyproto-rs?branch=main
[Discord]: https://dcbadge.vercel.app/api/server/m3FpcapGDD?style=flat
[Discord-invite]: https://discord.com/invite/m3FpcapGDD
[crates-link]: https://crates.io/crates/polyproto
[docs]: https://docs.polyphony.chat/Protocol%20Specifications/core/
[overview]: https://docs.polyphony.chat/Overviews/core/

<<<<<<< HEAD
=======
## Logo

The polyproto logo was designed by the wonderful [antidoxi](https://antidoxi.carrd.co/).
The polyproto logos provided in this document are not covered by the MPL-2.0 license covering the rest
of this project.

>>>>>>> 714c350e
*/

#![forbid(unsafe_code)]
#![warn(
    missing_docs,
    missing_debug_implementations,
    missing_copy_implementations,
    clippy::todo
)]

/// The OID for the `domainComponent` RDN
pub const OID_RDN_DOMAIN_COMPONENT: &str = "0.9.2342.19200300.100.1.25";
/// The OID for the `commonName` RDN
pub const OID_RDN_COMMON_NAME: &str = "2.5.4.3";
/// The OID for the `uniqueIdentifier` RDN
pub const OID_RDN_UNIQUE_IDENTIFIER: &str = "0.9.2342.19200300.100.1.44";
/// The OID for the `uid` RDN
pub const OID_RDN_UID: &str = "0.9.2342.19200300.100.1.1";

use certs::Target;
use errors::base::ConstraintError;

#[cfg(feature = "reqwest")]
/// Ready-to-use API routes, implemented using `reqwest`
pub mod api;
/// Generic polyproto certificate types and traits.
pub mod certs;
/// Error types used in this crate
pub mod errors;
/// polyproto gateway server connection
#[cfg(feature = "gateway")]
pub mod gateway;
/// Generic polyproto public- and private key traits.
pub mod key;
/// Generic polyproto signature traits.
pub mod signature;
#[cfg(any(feature = "types", feature = "gateway"))]
/// Types used in polyproto and the polyproto HTTP/REST APIs
pub mod types;

mod constraints;

pub use der;
pub use spki;
pub use url;
pub use x509_cert::name::*;

pub(crate) mod sealer {
    /// > Ferri-Stik: An adhesive as strong as `rustc`!
    ///
    /// Look up "sealed trait pattern rust" to learn more.
    pub trait Glue {}
}

/// Types implementing [Constrained] can be validated to be well-formed.
///
/// ## `Target` parameter
///
/// The `target` parameter is used to specify the context in which the type should be validated.
/// For example: Specifying a [Target] of `Actor` would also check that the IdCert is not a CA
/// certificate, among other things.
///
/// If the `target` is `None`, the type will be validated without
/// considering this context. If you know the context in which the type will be used, there is no
/// reason to not specify it, and you would only reap negative consequences for not doing so.
///
/// Valid reasons to specify `None` as the `target` are, for example, if you parse a type from a
/// file and do not know the context in which it will be used. Be careful when doing this; ideally,
/// find a way to find out the context in which the type will be used.
///
/// ## Safety
///
/// [Constrained] does not guarantee that a validated type will always be *correct* in the context
/// it is in.
///
/// ### Example
///
/// The password "123" might be well-formed, as in, it meets the validation criteria specified by
/// the system. However, this makes no implications about "123" being the correct password for a
/// given user account.
pub trait Constrained {
    /// Perform validation on the type, returning an error if the type is not well-formed.
    fn validate(&self, target: Option<Target>) -> Result<(), ConstraintError>;
}

#[cfg(test)]
#[cfg(not(tarpaulin_include))]
pub(crate) mod testing_utils {

    pub(crate) fn init_logger() {
        if std::env::var("RUST_LOG").is_err() {
            std::env::set_var("RUST_LOG", "trace");
        }
        env_logger::builder()
            .filter_module("crate", log::LevelFilter::Trace)
            .try_init()
            .unwrap_or(());
    }
}

#[cfg(test)]
mod test {
    use der::asn1::Uint;

    use crate::types::x509_cert::SerialNumber;

    fn strip_leading_zeroes(bytes: &[u8]) -> &[u8] {
        if let Some(stripped) = bytes.strip_prefix(&[0u8]) {
            stripped
        } else {
            bytes
        }
    }

    #[cfg_attr(target_arch = "wasm32", wasm_bindgen_test::wasm_bindgen_test)]
    #[cfg_attr(not(target_arch = "wasm32"), test)]
    fn test_convert_serial_number() {
        let biguint = Uint::new(&[10u8, 240u8]).unwrap();
        assert_eq!(biguint.as_bytes(), &[10u8, 240u8]);
        let serial_number = SerialNumber::new(biguint.as_bytes()).unwrap();
        assert_eq!(
            strip_leading_zeroes(serial_number.as_bytes()),
            biguint.as_bytes()
        );

        let biguint = Uint::new(&[240u8, 10u8]).unwrap();
        assert_eq!(biguint.as_bytes(), &[240u8, 10u8]);
        let serial_number = SerialNumber::new(biguint.as_bytes()).unwrap();
        assert_eq!(
            strip_leading_zeroes(serial_number.as_bytes()),
            biguint.as_bytes()
        );
    }
}<|MERGE_RESOLUTION|>--- conflicted
+++ resolved
@@ -16,6 +16,7 @@
 [polyproto](https://docs.polyphony.chat/Protocol%20Specifications/core/) implementation up and
 running, as well as an HTTP client for the polyproto API.
 
+**[Overview/TL;DR][overview]** • **[crates.io][crates-link]** • **[Protocol Specification][docs]**
 **[Overview/TL;DR][overview]** • **[crates.io][crates-link]** • **[Protocol Specification][docs]**
 
 ## Crate overview
@@ -32,10 +33,13 @@
 ## Implementing polyproto
 
 Start by implementing the trait `[crate::signature::Signature]` for a signature algorithm of your
+Start by implementing the trait `[crate::signature::Signature]` for a signature algorithm of your
 choice. Popular crates for cryptography and signature algorithms supply their own `PublicKey` and
 `PrivateKey` types. You should extend upon these types with your own structs and implement the
 `[crate::key]` traits for these new structs.
-
+`[crate::key]` traits for these new structs.
+
+You can then use the `[crate::certs]` types to build certificates using your implementations of the
 You can then use the `[crate::certs]` types to build certificates using your implementations of the
 aforementioned traits.
 
@@ -64,6 +68,10 @@
 
     As of `v0.10`, the `wasm` target is currently untested. Support will be re-added in the future.
 
+!!! warning
+
+    As of `v0.10`, the `wasm` target is currently untested. Support will be re-added in the future.
+
 This crate is designed to work with the `wasm32-unknown-unknown` target. To compile for `wasm`, you
 will have to use the `wasm` feature:
 
@@ -93,7 +101,6 @@
 
 Apart from the Hello payload, library consumers can easily get access to all messages received from the gateway by calling `subscribe()` on the internal `tokio::sync::watch::Sender<GatewayMessage>`. This means that this crate handles only the bare necessities of connecting to the gateway, and that you are free to handle incoming messages however you would like to. Our `GatewayMessage` type is `.into()` and `From::<>`-compatible with `tokio_tungstenite::tungstenite::Message`, so that you are not locked into using our message types, should you not want that.
 
-<<<<<<< HEAD
 ## Versioning and MSRV
 
 Semver v2.0 is used for the versioning scheme for this crate.
@@ -107,9 +114,11 @@
 The polyproto logos provided in this document are not covered by the MPL-2.0 license covering the rest
 of this project.
 
-=======
->>>>>>> 714c350e
 [dev-status]: https://img.shields.io/static/v1?label=Status&message=Alpha&color=blue
+[build-shield]: https://img.shields.io/github/actions/workflow/status/polyphony-chat/polyproto-rs/build_and_test.yml?style=flat
+[build-url]: https://github.com/polyphony-chat/polyproto-rs/blob/main/.github/workflows/build_and_test.yml
+[coverage-shield]: https://coveralls.io/repos/github/polyphony-chat/polyproto-rs/badge.svg?branch=main
+[coverage-url]: https://coveralls.io/github/polyphony-chat/polyproto-rs?branch=main
 [build-shield]: https://img.shields.io/github/actions/workflow/status/polyphony-chat/polyproto-rs/build_and_test.yml?style=flat
 [build-url]: https://github.com/polyphony-chat/polyproto-rs/blob/main/.github/workflows/build_and_test.yml
 [coverage-shield]: https://coveralls.io/repos/github/polyphony-chat/polyproto-rs/badge.svg?branch=main
@@ -120,15 +129,6 @@
 [docs]: https://docs.polyphony.chat/Protocol%20Specifications/core/
 [overview]: https://docs.polyphony.chat/Overviews/core/
 
-<<<<<<< HEAD
-=======
-## Logo
-
-The polyproto logo was designed by the wonderful [antidoxi](https://antidoxi.carrd.co/).
-The polyproto logos provided in this document are not covered by the MPL-2.0 license covering the rest
-of this project.
-
->>>>>>> 714c350e
 */
 
 #![forbid(unsafe_code)]
