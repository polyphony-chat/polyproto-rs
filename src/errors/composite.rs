// This Source Code Form is subject to the terms of the Mozilla Public
// License, v. 2.0. If a copy of the MPL was not distributed with this
// file, You can obtain one at https://mozilla.org/MPL/2.0/.

use spki::ObjectIdentifier;
use thiserror::Error;

use super::base::{ConstraintError, InvalidInput};

#[derive(Error, Debug, PartialEq, Clone)]
/// Errors that can occur when validating a certificate
pub enum InvalidCert {
    #[error(transparent)]
    /// Signature or public key are invalid
    PublicKeyError(#[from] PublicKeyError),
    #[error(transparent)]
    /// The certificate does not pass validation of polyproto constraints
    InvalidProperties(#[from] ConstraintError),
    #[error("The validity period of the certificate is invalid, or the certificate is expired")]
    /// The certificate is expired or has an invalid validity period
    InvalidValidity,
}

#[derive(Error, Debug, PartialEq, Hash, Clone, Copy)]
/// Errors related to Public Keys and Signatures
pub enum PublicKeyError {
    #[error("The signature does not match the data")]
    /// The signature does not match the data or the signature is malformed
    BadSignature,
    #[error("The provided PublicKeyInfo could not be made into a PublicKey")]
    /// The provided PublicKey is invalid
    BadPublicKeyInfo,
}

#[derive(Error, Debug, PartialEq, Clone)]
<<<<<<< HEAD
/// Errors that can occur when converting between certificate-related types
pub enum ConversionError {
=======
/// Errors that can occur when converting between certificate types
pub enum CertificateConversionError {
>>>>>>> 8473b12c
    #[error(transparent)]
    /// The constraints of the source or target types were met
    ConstraintError(#[from] ConstraintError),
    #[error(transparent)]
    /// The input was invalid - Either malformed or out of bounds
    InvalidInput(#[from] InvalidInput),
    #[error("Encountered DER encoding error")]
    /// An error occurred while parsing a DER encoded object
    DerError(der::Error),
    #[error("Encountered DER OID error")]
    /// An error occurred while parsing an OID
    ConstOidError(der::oid::Error),
    #[error("Critical extension cannot be converted")]
    /// A critical extension is unknown and cannot be converted
    UnknownCriticalExtension {
        /// The OID of the unknown extension
        oid: ObjectIdentifier,
    },
    #[error(transparent)]
    /// The source or target certificate is invalid
    InvalidCert(#[from] InvalidCert),
}
#[cfg(feature = "reqwest")]
#[derive(Error, Debug)]
/// Errors that can occur when making a request
pub enum RequestError {
    #[error(transparent)]
    /// Reqwest encountered an error
    HttpError(#[from] reqwest::Error),
    #[error("Failed to deserialize response into expected type")]
    /// The response could not be deserialized into the expected type
    DeserializationError(#[from] serde_json::Error),
    #[error("Failed to convert response into expected type")]
    /// The response could not be converted into the expected type
    ConversionError(#[from] CertificateConversionError),
    #[error(transparent)]
    /// The URL could not be parsed
    UrlError(#[from] url::ParseError),
}

impl From<der::Error> for CertificateConversionError {
    fn from(value: der::Error) -> Self {
        Self::DerError(value)
    }
}

impl From<der::oid::Error> for CertificateConversionError {
    fn from(value: der::oid::Error) -> Self {
        Self::ConstOidError(value)
    }
}<|MERGE_RESOLUTION|>--- conflicted
+++ resolved
@@ -33,13 +33,8 @@
 }
 
 #[derive(Error, Debug, PartialEq, Clone)]
-<<<<<<< HEAD
 /// Errors that can occur when converting between certificate-related types
-pub enum ConversionError {
-=======
-/// Errors that can occur when converting between certificate types
 pub enum CertificateConversionError {
->>>>>>> 8473b12c
     #[error(transparent)]
     /// The constraints of the source or target types were met
     ConstraintError(#[from] ConstraintError),
