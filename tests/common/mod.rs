// This Source Code Form is subject to the terms of the Mozilla Public
// License, v. 2.0. If a copy of the MPL was not distributed with this
// file, You can obtain one at https://mozilla.org/MPL/2.0/.

use std::str::FromStr;
use std::time::Duration;

use der::asn1::{BitString, Uint, UtcTime};
use ed25519_dalek::ed25519::signature::Signer;
use ed25519_dalek::{Signature as Ed25519DalekSignature, SigningKey, VerifyingKey};
use log::debug;
use polyproto::Name;
use polyproto::certs::PublicKeyInfo;
use polyproto::certs::capabilities::Capabilities;
use polyproto::certs::idcert::IdCert;
use polyproto::certs::idcsr::IdCsr;
<<<<<<< HEAD
use polyproto::errors::composite::ConversionError;
=======
use polyproto::certs::PublicKeyInfo;
use polyproto::errors::composite::CertificateConversionError;
>>>>>>> 8473b12c
use polyproto::key::{PrivateKey, PublicKey};
use polyproto::signature::Signature;
use rand::rngs::OsRng;
use spki::{AlgorithmIdentifierOwned, ObjectIdentifier, SignatureBitStringEncoding};
use x509_cert::time::{Time, Validity};

pub(crate) fn init_logger() {
    env_logger::builder()
        .filter_module("crate", log::LevelFilter::Trace)
        .filter_module("polyproto", log::LevelFilter::Trace)
        .try_init()
        .unwrap_or(());
}

pub fn actor_subject(cn: &str) -> Name {
    Name::from_str(&format!(
        "CN={},DC=polyphony,DC=chat,UID={}@polyphony.chat,uniqueIdentifier=client1",
        cn, cn
    ))
    .unwrap()
}

pub fn default_validity() -> Validity {
    Validity {
        not_before: Time::UtcTime(UtcTime::from_unix_duration(Duration::from_secs(10)).unwrap()),
        not_after: Time::UtcTime(UtcTime::from_unix_duration(Duration::from_secs(1000)).unwrap()),
    }
}

pub fn home_server_subject() -> Name {
    Name::from_str("DC=polyphony,DC=chat").unwrap()
}

pub fn gen_priv_key() -> Ed25519PrivateKey {
    Ed25519PrivateKey::gen_keypair(&mut rand::rngs::OsRng)
}

pub fn actor_id_cert(cn: &str) -> IdCert<Ed25519Signature, Ed25519PublicKey> {
    let priv_key = gen_priv_key();
    IdCert::from_actor_csr(
        actor_csr(cn, &priv_key),
        &priv_key,
        Uint::new(&[8]).unwrap(),
        home_server_subject(),
        default_validity(),
    )
    .unwrap()
}

pub fn actor_csr(
    cn: &str,
    priv_key: &Ed25519PrivateKey,
) -> IdCsr<Ed25519Signature, Ed25519PublicKey> {
    IdCsr::new(
        &actor_subject(cn),
        priv_key,
        &Capabilities::default_actor(),
        Some(polyproto::certs::Target::Actor),
    )
    .unwrap()
}

pub fn home_server_id_cert() -> IdCert<Ed25519Signature, Ed25519PublicKey> {
    let priv_key = gen_priv_key();
    IdCert::from_ca_csr(
        home_server_csr(&priv_key),
        &priv_key,
        Uint::new(&[8]).unwrap(),
        home_server_subject(),
        default_validity(),
    )
    .unwrap()
}

pub fn home_server_csr(priv_key: &Ed25519PrivateKey) -> IdCsr<Ed25519Signature, Ed25519PublicKey> {
    IdCsr::new(
        &home_server_subject(),
        priv_key,
        &Capabilities::default_home_server(),
        Some(polyproto::certs::Target::HomeServer),
    )
    .unwrap()
}

#[derive(Debug, PartialEq, Eq, Clone)]
pub(crate) struct Ed25519Signature {
    pub(crate) signature: Ed25519DalekSignature,
    pub(crate) algorithm: AlgorithmIdentifierOwned,
}

impl std::fmt::Display for Ed25519Signature {
    fn fmt(&self, f: &mut std::fmt::Formatter<'_>) -> std::fmt::Result {
        write!(f, "{:?}", self.as_signature())
    }
}

// We implement the Signature trait for our signature type.
impl Signature for Ed25519Signature {
    // We define the signature type from the ed25519-dalek crate as the associated type.
    type Signature = Ed25519DalekSignature;

    // This is straightforward: we return a reference to the signature.
    fn as_signature(&self) -> &Self::Signature {
        &self.signature
    }

    // The algorithm identifier for a given signature implementation is constant. We just need
    // to define it here.
    fn algorithm_identifier() -> AlgorithmIdentifierOwned {
        AlgorithmIdentifierOwned {
            // This is the OID for Ed25519. It is defined in the IANA registry.
            oid: ObjectIdentifier::from_str("1.3.101.112").unwrap(),
            // For this example, we don't need or want any parameters.
            parameters: None,
        }
    }

    fn from_bytes(signature: &[u8]) -> Self {
        let mut signature_vec = signature.to_vec();
        signature_vec.resize(64, 0);
        let signature_array: [u8; 64] = {
            let mut array = [0; 64];
            array.copy_from_slice(&signature_vec[..]);
            array
        };
        Self {
            signature: Ed25519DalekSignature::from_bytes(&signature_array),
            algorithm: Self::algorithm_identifier(),
        }
    }

    fn as_bytes(&self) -> Vec<u8> {
        self.as_signature().to_vec()
    }
}

// The `SignatureBitStringEncoding` trait is used to convert a signature to a bit string. We implement
// it for our signature type.
impl SignatureBitStringEncoding for Ed25519Signature {
    fn to_bitstring(&self) -> der::Result<der::asn1::BitString> {
        BitString::from_bytes(&self.as_signature().to_bytes())
    }
}

// Next, we implement the key traits. We start by defining the private key type.
#[derive(Debug, Clone, PartialEq, Eq)]
pub(crate) struct Ed25519PrivateKey {
    // Defined below
    pub(crate) public_key: Ed25519PublicKey,
    // The private key from the ed25519-dalek crate
    pub(crate) key: SigningKey,
}

impl PrivateKey<Ed25519Signature> for Ed25519PrivateKey {
    type PublicKey = Ed25519PublicKey;

    // Return a reference to the public key
    fn pubkey(&self) -> &Self::PublicKey {
        &self.public_key
    }

    // Signs a message. The beauty of having to wrap the ed25519-dalek crate is that we can
    // harness all of its functionality, such as the `sign` method.
    fn sign(&self, data: &[u8]) -> Ed25519Signature {
        let signature = self.key.sign(data);
        Ed25519Signature {
            signature,
            algorithm: self.algorithm_identifier(),
        }
    }
}

impl Ed25519PrivateKey {
    // Let's also define a handy method to generate a key pair.
    pub fn gen_keypair(csprng: &mut OsRng) -> Self {
        let key = SigningKey::generate(csprng);
        let public_key = Ed25519PublicKey {
            key: key.verifying_key(),
        };
        Self { public_key, key }
    }
}

// Same thing as above for the public key type.
#[derive(Debug, Clone, PartialEq, Eq)]
pub(crate) struct Ed25519PublicKey {
    // The public key type from the ed25519-dalek crate
    pub(crate) key: VerifyingKey,
}

impl PublicKey<Ed25519Signature> for Ed25519PublicKey {
    // Verifies a signature. We use the `verify_strict` method from the ed25519-dalek crate.
    // This method is used to mitigate weak key forgery.
    fn verify_signature(
        &self,
        signature: &Ed25519Signature,
        data: &[u8],
    ) -> Result<(), polyproto::errors::composite::PublicKeyError> {
        match self.key.verify_strict(data, signature.as_signature()) {
            Ok(_) => Ok(()),
            Err(e) => {
                debug!("{e}");
                Err(polyproto::errors::composite::PublicKeyError::BadSignature)
            }
        }
    }

    // Returns the public key info. Public key info is used to encode the public key in a
    // certificate or a CSR. It is named after the `SubjectPublicKeyInfo` type from the X.509
    // standard, and thus includes the information needed to encode the public key in a certificate
    // or a CSR.
    fn public_key_info(&self) -> PublicKeyInfo {
        PublicKeyInfo {
            algorithm: Ed25519Signature::algorithm_identifier(),
            public_key_bitstring: BitString::from_bytes(&self.key.to_bytes()).unwrap(),
        }
    }

    fn try_from_public_key_info(public_key_info: PublicKeyInfo) -> Result<Self, CertificateConversionError> {
        let mut key_vec = public_key_info.public_key_bitstring.raw_bytes().to_vec();
        key_vec.resize(32, 0);
        let signature_array: [u8; 32] = {
            let mut array = [0; 32];
            array.copy_from_slice(&key_vec[..]);
            array
        };
        Ok(Self {
            key: VerifyingKey::from_bytes(&signature_array).unwrap(),
        })
    }
}

#[macro_export]
macro_rules! test_all_platforms {
    ($item:item) => {
        #[cfg_attr(target_arch = "wasm32", wasm_bindgen_test::wasm_bindgen_test)]
        #[cfg_attr(not(target_arch = "wasm32"), test)]
        $item
    };
}

pub(crate) use test_all_platforms;<|MERGE_RESOLUTION|>--- conflicted
+++ resolved
@@ -14,12 +14,7 @@
 use polyproto::certs::capabilities::Capabilities;
 use polyproto::certs::idcert::IdCert;
 use polyproto::certs::idcsr::IdCsr;
-<<<<<<< HEAD
 use polyproto::errors::composite::ConversionError;
-=======
-use polyproto::certs::PublicKeyInfo;
-use polyproto::errors::composite::CertificateConversionError;
->>>>>>> 8473b12c
 use polyproto::key::{PrivateKey, PublicKey};
 use polyproto::signature::Signature;
 use rand::rngs::OsRng;
@@ -238,7 +233,9 @@
         }
     }
 
-    fn try_from_public_key_info(public_key_info: PublicKeyInfo) -> Result<Self, CertificateConversionError> {
+    fn try_from_public_key_info(
+        public_key_info: PublicKeyInfo,
+    ) -> Result<Self, CertificateConversionError> {
         let mut key_vec = public_key_info.public_key_bitstring.raw_bytes().to_vec();
         key_vec.resize(32, 0);
         let signature_array: [u8; 32] = {
